//! **Piston Client Library Data Structures**
//!
//! This module defines several data structures used by the Piston client library to represent languages, API responses, and execution results.
<<<<<<< HEAD
=======
use serde::Deserialize;
>>>>>>> dc8d7442

#[derive(Clone, Debug, Deserialize)]
/// Represents a programming language supported by Piston.
pub struct Language {
    /// The name of the programming language.
    pub language: String,
    /// The version of the language.
    pub version: String,
    /// A list of aliases for the language name.
    pub aliases: Vec<String>,
    /// The optional runtime used to execute code in this language.
    pub runtime: Option<String>,
}

#[derive(Deserialize)]
#[serde(untagged)]
/// Represents the possible responses from the Piston API.
pub enum ApiResponse {
    /// A successful execution response containing execution data.
    Good(Response),
    /// An error response containing an error message.
    Error(ErrorResponse),
}

#[derive(Debug, Deserialize)]
/// Represents the data returned by a successful Piston execution.
pub struct Response {
    /// The programming language used for execution.
    pub language: String,
    /// The version of the language used.
    pub version: String,
    /// The execution data containing output and other details.
    pub run: RunData,
}

impl Response {
    /// Returns a reference to the language used for execution.
    #[must_use]
    pub fn language(&self) -> &str {
        self.language.as_ref()
    }

    /// Returns a reference to the version of the language used.
    #[must_use]
    pub fn version(&self) -> &str {
        self.version.as_ref()
    }

    /// Returns a reference to the execution data.
    #[must_use]
    pub fn data(&self) -> &RunData {
        &self.run
    }
}

#[derive(Debug, Deserialize)]
/// Represents the error information returned by the Piston API.
pub struct ErrorResponse {
    /// The error message describing the issue.
    pub message: String,
}

impl ErrorResponse {
    /// Returns a reference to the error message.
    #[must_use]
    pub fn message(&self) -> &str {
        self.message.as_ref()
    }
}

#[derive(Debug, Deserialize)]
/// Represents the data associated with a Piston execution run.
pub struct RunData {
    /// The exit code of the executed code.
    pub code: u8,
    /// The combined standard output and standard error from the execution.
    pub output: String,
    /// The optional signal that terminated the execution (if applicable).
    pub signal: Option<String>,
    /// The standard output stream from the execution.
    pub stdout: String,
}

impl RunData {
    /// Returns a reference to the standard output stream.
    #[must_use]
    pub fn stdout(&self) -> &str {
        self.stdout.as_ref()
    }

    /// Returns a reference to the combined standard output and standard error.
    #[must_use]
    pub fn output(&self) -> &str {
        self.output.as_ref()
    }

    /// Returns the exit code of the executed code.
    #[must_use]
    pub fn code(&self) -> u8 {
        self.code
    }

    /// Returns an optional reference to the signal that terminated the execution.
    #[must_use]
    pub fn signal(&self) -> Option<&str> {
        self.signal.as_deref()
    }
}<|MERGE_RESOLUTION|>--- conflicted
+++ resolved
@@ -1,10 +1,7 @@
 //! **Piston Client Library Data Structures**
 //!
 //! This module defines several data structures used by the Piston client library to represent languages, API responses, and execution results.
-<<<<<<< HEAD
-=======
 use serde::Deserialize;
->>>>>>> dc8d7442
 
 #[derive(Clone, Debug, Deserialize)]
 /// Represents a programming language supported by Piston.
